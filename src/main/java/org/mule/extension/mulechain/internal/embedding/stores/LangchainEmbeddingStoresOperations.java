package org.mule.extension.mulechain.internal.embedding.stores;

import dev.langchain4j.data.document.BlankDocumentException;
import dev.langchain4j.data.document.Document;
import dev.langchain4j.data.segment.TextSegment;
import dev.langchain4j.memory.chat.MessageWindowChatMemory;
import dev.langchain4j.rag.content.retriever.ContentRetriever;
import dev.langchain4j.rag.content.retriever.EmbeddingStoreContentRetriever;
import dev.langchain4j.service.AiServices;
import dev.langchain4j.store.embedding.EmbeddingStoreIngestor;
import dev.langchain4j.store.embedding.inmemory.InMemoryEmbeddingStore;
import static org.mapdb.Serializer.STRING;
import static org.mule.runtime.extension.api.annotation.param.MediaType.ANY;
import java.nio.file.Files;
import java.nio.file.Path;
import java.nio.file.Paths;
import java.util.stream.Stream;
import java.util.concurrent.atomic.AtomicInteger;
import dev.langchain4j.data.embedding.Embedding;
import static java.util.stream.Collectors.joining;
import org.mapdb.DB;
import org.mapdb.DBMaker;
<<<<<<< HEAD
import org.mule.extension.mulechain.internal.helpers.FileTypeParameters;
=======
import org.mapdb.Atomic.Boolean;
import org.mule.extension.mulechain.internal.helpers.fileTypeParameters;
>>>>>>> d40f5559
import org.mule.extension.mulechain.internal.llm.LangchainLLMConfiguration;
import org.mule.extension.mulechain.internal.tools.GenericRestApiTool;
import org.mule.runtime.extension.api.annotation.Alias;
import org.mule.runtime.extension.api.annotation.param.MediaType;
import org.mule.runtime.extension.api.annotation.param.ParameterGroup;

import org.mule.runtime.extension.api.annotation.param.Config;
import dev.langchain4j.model.chat.ChatLanguageModel;
import dev.langchain4j.data.message.ChatMessage;
import dev.langchain4j.service.MemoryId;
import dev.langchain4j.service.UserMessage;

import java.util.ArrayList;
import java.util.List;
import java.util.Map;
import dev.langchain4j.chain.ConversationalRetrievalChain;
import dev.langchain4j.data.document.loader.UrlDocumentLoader;
import dev.langchain4j.data.document.parser.TextDocumentParser;
import dev.langchain4j.data.document.splitter.DocumentSplitters;
import dev.langchain4j.data.document.transformer.HtmlTextExtractor;
import dev.langchain4j.memory.chat.ChatMemoryProvider;
import dev.langchain4j.model.embedding.AllMiniLmL6V2EmbeddingModel;
import dev.langchain4j.model.embedding.EmbeddingModel;
import dev.langchain4j.model.openai.OpenAiTokenizer;
import dev.langchain4j.retriever.EmbeddingStoreRetriever;
import dev.langchain4j.store.embedding.EmbeddingMatch;
import dev.langchain4j.store.embedding.EmbeddingStore;
import dev.langchain4j.store.memory.chat.ChatMemoryStore;

import java.io.IOException;
import java.net.MalformedURLException;
import java.net.URL;
import dev.langchain4j.data.document.parser.apache.tika.ApacheTikaDocumentParser;

import static dev.langchain4j.data.document.loader.FileSystemDocumentLoader.loadDocument;
import static dev.langchain4j.data.message.ChatMessageDeserializer.messagesFromJson;
import static dev.langchain4j.data.message.ChatMessageSerializer.messagesToJson;
import java.util.regex.Matcher;
import java.util.regex.Pattern;
import org.slf4j.Logger;
import org.slf4j.LoggerFactory;

/**
 * This class is a container for operations, every public method in this class will be taken as an extension operation.
 */
public class LangchainEmbeddingStoresOperations {

  private static final Logger LOGGER = LoggerFactory.getLogger(LangchainEmbeddingStoresOperations.class);

  private EmbeddingModel embeddingModel;

  private static InMemoryEmbeddingStore<TextSegment> deserializedStore;

  private static InMemoryEmbeddingStore<TextSegment> getDeserializedStore(String storeName, boolean getLatest) {
    if (deserializedStore == null || getLatest) {
      deserializedStore = InMemoryEmbeddingStore.fromFile(storeName);
    }
    return deserializedStore;
  }


  public LangchainEmbeddingStoresOperations() {
    this.embeddingModel = new AllMiniLmL6V2EmbeddingModel();
  }

<<<<<<< HEAD
=======
  private static JSONObject readConfigFile(String filePath) {
    Path path = Paths.get(filePath);
    if (Files.exists(path)) {
      try {
        String content = new String(Files.readAllBytes(path));
        return new JSONObject(content);
      } catch (Exception e) {
        e.printStackTrace();
      }
    } else {
      System.out.println("File does not exist: " + filePath);
    }
    return null;
  }

  private static OpenAiChatModel createOpenAiChatModel(String apiKey, LangchainLLMParameters LangchainParams) {
    return OpenAiChatModel.builder()
        .apiKey(apiKey)
        .modelName(LangchainParams.getModelName())
        .maxTokens(LangchainParams.getMaxToken())
        .temperature(LangchainParams.getTemperature())
        .timeout(ofSeconds(LangchainParams.getTimeoutInSeconds()))
        .logRequests(true)
        .logResponses(true)
        .build();

  }

  private static OpenAiChatModel createGroqOpenAiChatModel(String apiKey, LangchainLLMParameters LangchainParams) {
    return OpenAiChatModel.builder()
        .baseUrl("https://api.groq.com/openai/v1")
        .apiKey(apiKey)
        .modelName(LangchainParams.getModelName())
        .maxTokens(LangchainParams.getMaxToken())
        .temperature(LangchainParams.getTemperature())
        .timeout(ofSeconds(LangchainParams.getTimeoutInSeconds()))
        .logRequests(true)
        .logResponses(true)
        .build();

  }


  private static MistralAiChatModel createMistralAiChatModel(String apiKey, LangchainLLMParameters LangchainParams) {
    return MistralAiChatModel.builder()
        //.apiKey(configuration.getLlmApiKey())
        .apiKey(apiKey)
        .modelName(LangchainParams.getModelName())
        .maxTokens(LangchainParams.getMaxToken())
        .temperature(LangchainParams.getTemperature())
        .timeout(ofSeconds(LangchainParams.getTimeoutInSeconds()))
        .logRequests(true)
        .logResponses(true)
        .build();
  }

  private static OllamaChatModel createOllamaChatModel(String baseURL, LangchainLLMParameters LangchainParams) {
    return OllamaChatModel.builder()
        //.baseUrl(configuration.getLlmApiKey())
        .baseUrl(baseURL)
        .modelName(LangchainParams.getModelName())
        .temperature(LangchainParams.getTemperature())
        .timeout(ofSeconds(LangchainParams.getTimeoutInSeconds()))
        .build();
  }


  private static AnthropicChatModel createAnthropicChatModel(String apiKey, LangchainLLMParameters LangchainParams) {
    return AnthropicChatModel.builder()
        //.apiKey(configuration.getLlmApiKey())
        .apiKey(apiKey)
        .modelName(LangchainParams.getModelName())
        .maxTokens(LangchainParams.getMaxToken())
        .temperature(LangchainParams.getTemperature())
        .timeout(ofSeconds(LangchainParams.getTimeoutInSeconds()))
        .logRequests(true)
        .logResponses(true)
        .build();
  }


  private static AzureOpenAiChatModel createAzureOpenAiChatModel(String apiKey, String llmEndpoint, String deploymentName,
                                                                 LangchainLLMParameters LangchainParams) {
    return AzureOpenAiChatModel.builder()
        .apiKey(apiKey)
        .endpoint(llmEndpoint)
        .deploymentName(deploymentName)
        .maxTokens(LangchainParams.getMaxToken())
        .temperature(LangchainParams.getTemperature())
        .timeout(ofSeconds(LangchainParams.getTimeoutInSeconds()))
        .logRequestsAndResponses(true)
        .build();
  }



  private ChatLanguageModel createModel(LangchainLLMConfiguration configuration, LangchainLLMParameters LangchainParams) {
    ChatLanguageModel model = null;
    JSONObject config = readConfigFile(configuration.getFilePath());

    switch (configuration.getLlmType()) {
      case "OPENAI":
        if (configuration.getConfigType().equals("Environment Variables")) {
          model = createOpenAiChatModel(System.getenv("OPENAI_API_KEY").replace("\n", "").replace("\r", ""), LangchainParams);
        } else {
          JSONObject llmType = config.getJSONObject("OPENAI");
          String llmTypeKey = llmType.getString("OPENAI_API_KEY");
          model = createOpenAiChatModel(llmTypeKey, LangchainParams);

        }
        break;

      case "GROQAI_OPENAI":
        if (configuration.getConfigType().equals("Environment Variables")) {
          model = createGroqOpenAiChatModel(System.getenv("GROQ_API_KEY").replace("\n", "").replace("\r", ""), LangchainParams);
        } else {
          JSONObject llmType = config.getJSONObject("GROQAI_OPENAI");
          String llmTypeKey = llmType.getString("GROQ_API_KEY");
          model = createGroqOpenAiChatModel(llmTypeKey, LangchainParams);

        }
        break;

      case "MISTRAL_AI":
        if (configuration.getConfigType().equals("Environment Variables")) {
          model =
              createMistralAiChatModel(System.getenv("MISTRAL_AI_API_KEY").replace("\n", "").replace("\r", ""), LangchainParams);
        } else {
          JSONObject llmType = config.getJSONObject("MISTRAL_AI");
          String llmTypeKey = llmType.getString("MISTRAL_AI_API_KEY");
          model = createMistralAiChatModel(llmTypeKey, LangchainParams);

        }
        break;
      case "OLLAMA":
        if (configuration.getConfigType().equals("Environment Variables")) {
          model = createOllamaChatModel(System.getenv("OLLAMA_BASE_URL").replace("\n", "").replace("\r", ""), LangchainParams);
        } else {
          JSONObject llmType = config.getJSONObject("OLLAMA");
          String llmTypeUrl = llmType.getString("OLLAMA_BASE_URL");
          model = createOllamaChatModel(llmTypeUrl, LangchainParams);

        }
        break;
      case "ANTHROPIC":
        if (configuration.getConfigType().equals("Environment Variables")) {
          model =
              createAnthropicChatModel(System.getenv("ANTHROPIC_API_KEY").replace("\n", "").replace("\r", ""), LangchainParams);
        } else {
          JSONObject llmType = config.getJSONObject("ANTHROPIC");
          String llmTypeKey = llmType.getString("ANTHROPIC_API_KEY");
          model = createAnthropicChatModel(llmTypeKey, LangchainParams);
        }
        break;
      /* 			case "AWS_BEDROCK":
      				//String[] creds = configuration.getLlmApiKey().split("mulechain"); 
      				// For authentication, set the following environment variables:
        		// AWS_ACCESS_KEY_ID, AWS_SECRET_ACCESS_KEY
       				model = BedrockAnthropicMessageChatModel.builder()
      						.region(Region.US_EAST_1)
      						.temperature(0.30f)
      						.maxTokens(300)
      						.model(LangchainParams.getModelName())
      						.maxRetries(1)
      						.build();
      				break;
       */ case "AZURE_OPENAI":
        if (configuration.getConfigType().equals("Environment Variables")) {
          model = createAzureOpenAiChatModel(System.getenv("AZURE_OPENAI_KEY").replace("\n", "").replace("\r", ""),
                                             System.getenv("AZURE_OPENAI_ENDPOINT").replace("\n", "").replace("\r", ""),
                                             System.getenv("AZURE_OPENAI_DEPLOYMENT_NAME").replace("\n", "").replace("\r", ""),
                                             LangchainParams);
        } else {
          JSONObject llmType = config.getJSONObject("AZURE_OPENAI");
          String llmTypeKey = llmType.getString("AZURE_OPENAI_KEY");
          String llmEndpoint = llmType.getString("AZURE_OPENAI_ENDPOINT");
          String llmDeploymentName = llmType.getString("AZURE_OPENAI_DEPLOYMENT_NAME");
          model = createAzureOpenAiChatModel(llmTypeKey, llmEndpoint, llmDeploymentName, LangchainParams);
        }
        break;
      default:
        throw new IllegalArgumentException("Unsupported LLM type: " + configuration.getLlmType());
    }
    return model;
  }



>>>>>>> d40f5559
  @MediaType(value = ANY, strict = false)
  @Alias("RAG-load-document")
  public String loadDocumentFile(String data, String contextPath, @ParameterGroup(name = "Context") FileTypeParameters fileType,
                                 @Config LangchainLLMConfiguration configuration) {

    EmbeddingModel embeddingModel = new AllMiniLmL6V2EmbeddingModel();

    EmbeddingStore<TextSegment> embeddingStore = new InMemoryEmbeddingStore<>();

    EmbeddingStoreIngestor ingestor = EmbeddingStoreIngestor.builder()
        .documentSplitter(DocumentSplitters.recursive(1000, 200, new OpenAiTokenizer()))
        .embeddingModel(embeddingModel)
        .embeddingStore(embeddingStore)
        .build();

    LOGGER.info("RAG loading document with file type: {}", fileType.getFileType());

    // ChatLanguageModel model = null;
    Document document = null;
    switch (fileType.getFileType()) {
      case "text":
        document = loadDocument(contextPath, new TextDocumentParser());
        ingestor.ingest(document);
        break;
      case "pdf":
        document = loadDocument(contextPath, new ApacheTikaDocumentParser());
        ingestor.ingest(document);
        break;
      case "url":
        URL url = null;
        try {
          url = new URL(contextPath);
        } catch (MalformedURLException e) {
          // TODO Auto-generated catch block
          LOGGER.error("Error while loading the document: " + contextPath, e);
        }

        Document htmlDocument = UrlDocumentLoader.load(url, new TextDocumentParser());
        HtmlTextExtractor transformer = new HtmlTextExtractor(null, null, true);
        document = transformer.transform(htmlDocument);
        document.metadata().add("url", contextPath);
        ingestor.ingest(document);
        break;
      default:
        throw new IllegalArgumentException("Unsupported File Type: " + fileType.getFileType());
    }


    ChatLanguageModel model = configuration.getModel();


    // MIGRATE CHAINS TO AI SERVICES: https://docs.langchain4j.dev/tutorials/ai-services/
    // and Specifically the RAG section: https://docs.langchain4j.dev/tutorials/ai-services#rag
    //chains are legacy now, please use AI Services: https://docs.langchain4j.dev/tutorials/ai-services > Update to AI Services

    ContentRetriever contentRetriever = new EmbeddingStoreContentRetriever(embeddingStore, embeddingModel);

    AssistantEmbedding assistant = AiServices.builder(AssistantEmbedding.class)
        .chatLanguageModel(model)
        .contentRetriever(contentRetriever)
        .build();

    String answer = assistant.chat(data);
    //System.out.println(answer); 
    return answer;
  }



  interface Assistant {

    String chat(@MemoryId int memoryId, @UserMessage String userMessage);
  }

  interface AssistantMemory {

    String chat(@MemoryId String memoryName, @UserMessage String userMessage);
  }



  /**
   * Implements a chat memory for a defined LLM as an AI Agent. The memoryName is allows the multi-channel / profile design.
   */
  @MediaType(value = ANY, strict = false)
  @Alias("CHAT-answer-prompt-with-memory")
  public String chatWithPersistentMemory(String data, String memoryName, String dbFilePath, int maxMessages,
                                         @Config LangchainLLMConfiguration configuration) {

    ChatLanguageModel model = configuration.getModel();

    //String dbFilePath = "/Users/amir.khan/Documents/langchain4mule resources/multi-user-chat-memory.db";
    PersistentChatMemoryStore.initialize(dbFilePath);

    PersistentChatMemoryStore store = new PersistentChatMemoryStore();



    ChatMemoryProvider chatMemoryProvider = memoryId -> MessageWindowChatMemory.builder()
        .id(memoryName)
        .maxMessages(maxMessages)
        .chatMemoryStore(store)
        .build();

    AssistantMemory assistant = AiServices.builder(AssistantMemory.class)
        .chatLanguageModel(model)
        .chatMemoryProvider(chatMemoryProvider)
        .build();

    return assistant.chat(memoryName, data);

  }

  static class PersistentChatMemoryStore implements ChatMemoryStore {

    //private final DB db = DBMaker.fileDB("/Users/amir.khan/Documents/langchain4mule resources/multi-user-chat-memory.db").transactionEnable().fileLockDisable().make();
    //private final Map<Integer, String> map = db.hashMap("messages", INTEGER, STRING).createOrOpen();
    private static DB db;
    //  private static Map<Integer, String> map;
    private static Map<String, String> map;

    public static void initialize(String dbMFilePath) {
      db = DBMaker.fileDB(dbMFilePath)
          .transactionEnable()
          .fileLockDisable()
          .make();
      //map = db.hashMap("messages", INTEGER, STRING).createOrOpen();
      map = db.hashMap("messages", STRING, STRING).createOrOpen();
    }

    @Override
    public List<ChatMessage> getMessages(Object memoryId) {
      String json = map.get((String) memoryId);
      return messagesFromJson(json);
    }

    @Override
    public void updateMessages(Object memoryId, List<ChatMessage> messages) {
      String json = messagesToJson(messages);
      map.put((String) memoryId, json);
      db.commit();
    }

    @Override
    public void deleteMessages(Object memoryId) {
      map.remove((String) memoryId);
      db.commit();
    }
  }


  /**
   * (Legacy) Usage of tools by a defined AI Agent. Provide a list of tools (APIs) with all required informations (endpoint, headers, body, method, etc.) to the AI Agent to use it on purpose.
   */
  @MediaType(value = ANY, strict = false)
  @Alias("TOOLS-use-ai-service-legacy")
  public String useTools(String data, String toolConfig, @Config LangchainLLMConfiguration configuration) {

    EmbeddingModel embeddingModel = new AllMiniLmL6V2EmbeddingModel();

    EmbeddingStore<TextSegment> embeddingStore = new InMemoryEmbeddingStore<>();

    EmbeddingStoreIngestor ingestor = EmbeddingStoreIngestor.builder()
        .documentSplitter(DocumentSplitters.recursive(30000, 200))
        .embeddingModel(embeddingModel)
        .embeddingStore(embeddingStore)
        .build();


    Document document = loadDocument(toolConfig, new TextDocumentParser());
    ingestor.ingest(document);


    ChatLanguageModel model = configuration.getModel();



    // MIGRATE CHAINS TO AI SERVICES: https://docs.langchain4j.dev/tutorials/ai-services/
    // and Specifically the RAG section: https://docs.langchain4j.dev/tutorials/ai-services#rag
    //chains are legacy now, please use AI Services: https://docs.langchain4j.dev/tutorials/ai-services > Update to AI Services
    ConversationalRetrievalChain chain = ConversationalRetrievalChain.builder()
        .chatLanguageModel(model)
        .retriever(EmbeddingStoreRetriever.from(embeddingStore, embeddingModel))
        // .chatMemory() // you can override default chat memory
        // .promptTemplate() // you can override default prompt template
        .build();



    String intermediateAnswer = chain.execute(data);
    String response = model.generate(data);
    List<String> findURL = extractUrls(intermediateAnswer);
    if (findURL != null) {

      //String name = chain.execute("What is the name from: " + intermediateAnswer + ". Reply only with the value.");
      //String description = chain.execute("What is the description from: " + intermediateAnswer+ ". Reply only with the value.");
      //String apiEndpoint = chain.execute("What is the url from: " + intermediateAnswer+ ". Reply only with the value.");
      //System.out.println("intermediate Answer: " + intermediateAnswer); 
      //System.out.println("apiEndpoint: " + apiEndpoint); 


      // Create an instance of the custom tool with parameters
      GenericRestApiTool restApiTool = new GenericRestApiTool(findURL.get(0), "API Call", "Execute GET or POST Requests");

      //   ChatLanguageModel agent = OpenAiChatModel.builder()
      //   		  .apiKey(System.getenv("OPENAI_API_KEY").replace("\n", "").replace("\r", ""))
      //           .modelName(LangchainParams.getModelName())
      //           .temperature(0.1)
      //           .timeout(ofSeconds(60))
      //           .logRequests(true)
      //           .logResponses(true)
      //           .build();
      // Build the assistant with the custom tool
      AssistantC assistant = AiServices.builder(AssistantC.class)
          .chatLanguageModel(model)
          .tools(restApiTool)
          .chatMemory(MessageWindowChatMemory.withMaxMessages(100))
          .build();
      // Use the assistant to make a query
      response = assistant.chat(intermediateAnswer);
      LOGGER.info("Response: {}", response);
      /*  } else{
        response =  intermediateAnswer; */
    }


    return response;
  }


  interface AssistantC {

    String chat(String userMessage);
  }



  //************ IMPORTANT ******************//

  // TO DO TASKS SERIALIZATION AND DESERIALIZATION FOR STORE
  // In-memory embedding store can be serialized and deserialized to/from file
  // String filePath = "/home/me/embedding.store";
  // embeddingStore.serializeToFile(filePath);
  // InMemoryEmbeddingStore<TextSegment> deserializedStore = InMemoryEmbeddingStore.fromFile(filePath);


  private static List<String> extractUrls(String input) {
    // Define the URL pattern
    String urlPattern = "(https?://\\S+\\b)";

    // Compile the pattern
    Pattern pattern = Pattern.compile(urlPattern);

    // Create a matcher from the input string
    Matcher matcher = pattern.matcher(input);

    // Find and collect all matches
    List<String> urls = new ArrayList<>();
    while (matcher.find()) {
      urls.add(matcher.group());
    }

    // Return null if no URLs are found
    return urls.isEmpty() ? null : urls;
  }



  ////////////////////////////////////////////



  /**
   * Create a new embedding store (in-memory), which is exported to the defined storeName (full path)
   */
  @MediaType(value = ANY, strict = false)
  @Alias("EMBEDDING-new-store")
  public String createEmbedding(String storeName) {

    InMemoryEmbeddingStore<TextSegment> embeddingStore = new InMemoryEmbeddingStore<>();

    //embeddingStore.serializeToFile(storeName);
    embeddingStore.serializeToFile(storeName);


    embeddingStore = null;
    return "Embedding-store created.";
  }



  /**
   * Add document of type text, pdf and url to embedding store (in-memory), which is exported to the defined storeName (full path)
   */
  @MediaType(value = ANY, strict = false)
  @Alias("EMBEDDING-add-document-to-store")
  public String addFileEmbedding(String storeName, String contextPath,
<<<<<<< HEAD
                                 @ParameterGroup(name = "Context") FileTypeParameters fileType,
                                 @Config LangchainLLMConfiguration configuration) {
=======
                                 @ParameterGroup(name = "Context") fileTypeParameters fileType) {
>>>>>>> d40f5559

    //EmbeddingModel embeddingModel = new AllMiniLmL6V2EmbeddingModel();


    InMemoryEmbeddingStore<TextSegment> deserializedStore = InMemoryEmbeddingStore.fromFile(storeName);
    //EmbeddingStore<TextSegment> embeddingStore = new InMemoryEmbeddingStore<>();

    EmbeddingStoreIngestor ingestor = EmbeddingStoreIngestor.builder()
        .documentSplitter(DocumentSplitters.recursive(2000, 200))
        .embeddingModel(this.embeddingModel)
        .embeddingStore(deserializedStore)
        .build();

    //Document document = loadDocument(toPath("story-about-happy-carrot.txt"), new TextDocumentParser());

    //Document document = loadDocument(contextFile, new TextDocumentParser());
    //ingestor.ingest(document);



    // ChatLanguageModel model = null;
    Document document = null;
    switch (fileType.getFileType()) {
      case "text":
        document = loadDocument(contextPath, new TextDocumentParser());
        ingestor.ingest(document);
        break;
      case "pdf":
        document = loadDocument(contextPath, new ApacheTikaDocumentParser());
        ingestor.ingest(document);
        break;
      case "url":
        URL url = null;
        try {
          url = new URL(contextPath);
        } catch (MalformedURLException e) {
          LOGGER.error("Error while loading the document: " + contextPath, e);
        }

        Document htmlDocument = UrlDocumentLoader.load(url, new TextDocumentParser());
        HtmlTextExtractor transformer = new HtmlTextExtractor(null, null, true);
        document = transformer.transform(htmlDocument);
        document.metadata().add("url", contextPath);
        ingestor.ingest(document);
        break;
      default:
        throw new IllegalArgumentException("Unsupported File Type: " + fileType.getFileType());
    }



    deserializedStore.serializeToFile(storeName);
    deserializedStore = null;

    return "Embedding-store updated.";
  }


  /**
   * Query information from embedding store (in-Memory), which is imported from the storeName (full path)
   */
  @MediaType(value = ANY, strict = false)
  @Alias("EMBEDDING-query-from-store")
  public String queryFromEmbedding(String storeName, String question, Number maxResults, Double minScore, boolean getLatest) {
    int maximumResults = (int) maxResults;
    if (minScore == null || minScore == 0) {
      minScore = 0.7;
    }

    //EmbeddingModel embeddingModel = new AllMiniLmL6V2EmbeddingModel();

    //InMemoryEmbeddingStore<TextSegment> deserializedStore = InMemoryEmbeddingStore.fromFile(storeName);

    InMemoryEmbeddingStore<TextSegment> store = getDeserializedStore(storeName, getLatest);



    Embedding questionEmbedding = this.embeddingModel.embed(question).content();

    List<EmbeddingMatch<TextSegment>> relevantEmbeddings = store.findRelevant(questionEmbedding, maximumResults, minScore);

    String information = relevantEmbeddings.stream()
        .map(match -> match.embedded().text())
        .collect(joining("\n\n"));


    //deserializedStore = null;
    questionEmbedding = null;

    return information;
  }



  /**
   * Reads information via prompt from embedding store (in-Memory), which is imported from the storeName (full path)
   */
  @MediaType(value = ANY, strict = false)
  @Alias("EMBEDDING-get-info-from-store")
<<<<<<< HEAD
  public String promptFromEmbedding(String storeName, String data, @Config LangchainLLMConfiguration configuration) {
=======
  public String promptFromEmbedding(String storeName, String data, boolean getLatest,
                                    @Config LangchainLLMConfiguration configuration,
                                    @ParameterGroup(name = "Additional properties") LangchainLLMParameters LangchainParams) {
>>>>>>> d40f5559
    //EmbeddingModel embeddingModel = new AllMiniLmL6V2EmbeddingModel();

    //InMemoryEmbeddingStore<TextSegment> deserializedStore = InMemoryEmbeddingStore.fromFile(storeName);
    //EmbeddingStore<TextSegment> embeddingStore = new InMemoryEmbeddingStore<>();

    InMemoryEmbeddingStore<TextSegment> store = getDeserializedStore(storeName, getLatest);

    ChatLanguageModel model = configuration.getModel();


    ContentRetriever contentRetriever = new EmbeddingStoreContentRetriever(store, this.embeddingModel);

    AssistantEmbedding assistant = AiServices.builder(AssistantEmbedding.class)
        .chatLanguageModel(model)
        .contentRetriever(contentRetriever)
        .build();

    //		      ConversationalRetrievalChain chain = ConversationalRetrievalChain.builder()
    //		              .chatLanguageModel(model)
    //		              .retriever(EmbeddingStoreRetriever.from(deserializedStore, embeddingModel))
    //		              // .chatMemory() // you can override default chat memory
    //		              // .promptTemplate() // you can override default prompt template
    //		              .build();
    //
    //		      String answer = chain.execute(data);
    String response = assistant.chat(data);
    //System.out.println(answer); 

    //deserializedStore.serializeToFile(storeName);
    //deserializedStore = null; // Set the deserializedStore variable to null

    return response;
  }


  /**
   * Reads information via prompt from embedding store (in-Memory), which is imported from the storeName (full path)
   */
  @MediaType(value = ANY, strict = false)
  @Alias("EMBEDDING-get-info-from-store-legacy")
<<<<<<< HEAD
  public String promptFromEmbeddingLegacy(String storeName, String data, @Config LangchainLLMConfiguration configuration) {
=======
  public String promptFromEmbeddingLegacy(String storeName, String data, boolean getLatest,
                                          @Config LangchainLLMConfiguration configuration,
                                          @ParameterGroup(
                                              name = "Additional properties") LangchainLLMParameters LangchainParams) {
>>>>>>> d40f5559
    //EmbeddingModel embeddingModel = new AllMiniLmL6V2EmbeddingModel();

    //InMemoryEmbeddingStore<TextSegment> deserializedStore = InMemoryEmbeddingStore.fromFile(storeName);
    //EmbeddingStore<TextSegment> embeddingStore = new InMemoryEmbeddingStore<>();
    InMemoryEmbeddingStore<TextSegment> store = getDeserializedStore(storeName, getLatest);

    ChatLanguageModel model = configuration.getModel();


    //   ContentRetriever contentRetriever = new EmbeddingStoreContentRetriever(deserializedStore, embeddingModel);

    //   AssistantEmbedding assistant = AiServices.builder(AssistantEmbedding.class)
    // 		    .chatLanguageModel(model)
    // 		    .contentRetriever(contentRetriever)
    // 		    .build();

    ConversationalRetrievalChain chain = ConversationalRetrievalChain.builder()
        .chatLanguageModel(model)
        .retriever(EmbeddingStoreRetriever.from(store, this.embeddingModel))
        // .chatMemory() // you can override default chat memory
        // .promptTemplate() // you can override default prompt template
        .build();

    String answer = chain.execute(data);
    //String response = assistant.chat(data);
    //System.out.println(answer); 

    //deserializedStore.serializeToFile(storeName);
    //deserializedStore = null;
    return answer;
  }


  interface AssistantEmbedding {

    String chat(String userMessage);
  }


  /**
  * (AI Services) Usage of tools by a defined AI Agent. Provide a list of tools (APIs) with all required informations (endpoint, headers, body, method, etc.) to the AI Agent to use it on purpose.
  */
  @MediaType(value = ANY, strict = false)
  @Alias("TOOLS-use-ai-service")
  public String useAIServiceTools(String data, String toolConfig, @Config LangchainLLMConfiguration configuration) {

    EmbeddingModel embeddingModel = new AllMiniLmL6V2EmbeddingModel();

    EmbeddingStore<TextSegment> embeddingStore = new InMemoryEmbeddingStore<>();

    EmbeddingStoreIngestor ingestor = EmbeddingStoreIngestor.builder()
        .documentSplitter(DocumentSplitters.recursive(30000, 200))
        .embeddingModel(embeddingModel)
        .embeddingStore(embeddingStore)
        .build();


    Document document = loadDocument(toolConfig, new TextDocumentParser());
    ingestor.ingest(document);


    ChatLanguageModel model = configuration.getModel();



    ContentRetriever contentRetriever = new EmbeddingStoreContentRetriever(embeddingStore, embeddingModel);


    AssistantEmbedding assistant = AiServices.builder(AssistantEmbedding.class)
        .chatLanguageModel(model)
        .contentRetriever(contentRetriever)
        .build();


    String intermediateAnswer = assistant.chat(data);
    String response = model.generate(data);
    List<String> findURL = extractUrls(intermediateAnswer);
    //System.out.println("find URL : " + findURL.get(0));
    if (findURL != null) {


      // Create an instance of the custom tool with parameters
      GenericRestApiTool restApiTool = new GenericRestApiTool(findURL.get(0), "API Call", "Execute GET or POST Requests");

<<<<<<< HEAD
      //   ChatLanguageModel agent = OpenAiChatModel.builder()
      // 	 	  .apiKey(System.getenv("OPENAI_API_KEY").replace("\n", "").replace("\r", ""))
      // 		  .modelName(LangchainParams.getModelName())
      //           .temperature(0.1)
      //           .timeout(ofSeconds(60))
      //           .logRequests(true)
      //           .logResponses(true)
      //           .build();
=======
      ChatLanguageModel agent = createModel(configuration, LangchainParams);
>>>>>>> d40f5559
      // Build the assistant with the custom tool
      AssistantC assistantC = AiServices.builder(AssistantC.class)
          .chatLanguageModel(model)
          .tools(restApiTool)
          .chatMemory(MessageWindowChatMemory.withMaxMessages(100))
          .build();
      // Use the assistant to make a query
      response = assistantC.chat(intermediateAnswer);
      LOGGER.info("Response: {}", response);
      /*  } else{
        response =  intermediateAnswer; */
    }


    return response;
  }


  /**
  * Add document of type text, pdf and url to embedding store (in-memory), which is exported to the defined storeName (full path)
  */
  @MediaType(value = ANY, strict = false)
  @Alias("EMBEDDING-add-folder-to-store")
  public String addFilesFromFolderEmbedding(String storeName, String contextPath,
<<<<<<< HEAD
                                            @ParameterGroup(name = "Context") FileTypeParameters fileType,
                                            @Config LangchainLLMConfiguration configuration) {
=======
                                            @ParameterGroup(name = "Context") fileTypeParameters fileType) {
>>>>>>> d40f5559

    //EmbeddingModel embeddingModel = new AllMiniLmL6V2EmbeddingModel();
    InMemoryEmbeddingStore<TextSegment> deserializedStore = InMemoryEmbeddingStore.fromFile(storeName);

    EmbeddingStoreIngestor ingestor = EmbeddingStoreIngestor.builder()
        .documentSplitter(DocumentSplitters.recursive(2000, 200))
        .embeddingModel(this.embeddingModel)
        .embeddingStore(deserializedStore)
        .build();


    long totalFiles = 0;
    try (Stream<Path> paths = Files.walk(Paths.get(contextPath))) {
      totalFiles = paths.filter(Files::isRegularFile).count();
    } catch (IOException e) {
      LOGGER.error("Unable to load files in the path: " + contextPath, e);
    }

    LOGGER.info("Total number of files to process: {}", totalFiles);
    AtomicInteger fileCounter = new AtomicInteger(0);
    try (Stream<Path> paths = Files.walk(Paths.get(contextPath))) {
      paths.filter(Files::isRegularFile).forEach(file -> {
        int currentFileCounter = fileCounter.incrementAndGet();
        LOGGER.info("Processing file {}: {}", currentFileCounter, file.getFileName());
        Document document = null;
        try {
          switch (fileType.getFileType()) {
            case "text":
              document = loadDocument(file.toString(), new TextDocumentParser());
              ingestor.ingest(document);
              break;
            case "pdf":
              document = loadDocument(file.toString(), new ApacheTikaDocumentParser());
              ingestor.ingest(document);
              break;
            case "url":
              // Handle URLs separately if needed
              break;
            default:
              throw new IllegalArgumentException("Unsupported File Type: " + fileType.getFileType());
          }
        } catch (BlankDocumentException e) {
          LOGGER.warn("Skipping file due to BlankDocumentException: {}", file.getFileName());
        }
      });
    } catch (IOException e) {
      LOGGER.error("Exception occurred while loading files: " + contextPath, e);
    }



    deserializedStore.serializeToFile(storeName);
    deserializedStore = null;
    return "Embedding-store updated.";
  }

}<|MERGE_RESOLUTION|>--- conflicted
+++ resolved
@@ -20,12 +20,7 @@
 import static java.util.stream.Collectors.joining;
 import org.mapdb.DB;
 import org.mapdb.DBMaker;
-<<<<<<< HEAD
 import org.mule.extension.mulechain.internal.helpers.FileTypeParameters;
-=======
-import org.mapdb.Atomic.Boolean;
-import org.mule.extension.mulechain.internal.helpers.fileTypeParameters;
->>>>>>> d40f5559
 import org.mule.extension.mulechain.internal.llm.LangchainLLMConfiguration;
 import org.mule.extension.mulechain.internal.tools.GenericRestApiTool;
 import org.mule.runtime.extension.api.annotation.Alias;
@@ -91,197 +86,6 @@
     this.embeddingModel = new AllMiniLmL6V2EmbeddingModel();
   }
 
-<<<<<<< HEAD
-=======
-  private static JSONObject readConfigFile(String filePath) {
-    Path path = Paths.get(filePath);
-    if (Files.exists(path)) {
-      try {
-        String content = new String(Files.readAllBytes(path));
-        return new JSONObject(content);
-      } catch (Exception e) {
-        e.printStackTrace();
-      }
-    } else {
-      System.out.println("File does not exist: " + filePath);
-    }
-    return null;
-  }
-
-  private static OpenAiChatModel createOpenAiChatModel(String apiKey, LangchainLLMParameters LangchainParams) {
-    return OpenAiChatModel.builder()
-        .apiKey(apiKey)
-        .modelName(LangchainParams.getModelName())
-        .maxTokens(LangchainParams.getMaxToken())
-        .temperature(LangchainParams.getTemperature())
-        .timeout(ofSeconds(LangchainParams.getTimeoutInSeconds()))
-        .logRequests(true)
-        .logResponses(true)
-        .build();
-
-  }
-
-  private static OpenAiChatModel createGroqOpenAiChatModel(String apiKey, LangchainLLMParameters LangchainParams) {
-    return OpenAiChatModel.builder()
-        .baseUrl("https://api.groq.com/openai/v1")
-        .apiKey(apiKey)
-        .modelName(LangchainParams.getModelName())
-        .maxTokens(LangchainParams.getMaxToken())
-        .temperature(LangchainParams.getTemperature())
-        .timeout(ofSeconds(LangchainParams.getTimeoutInSeconds()))
-        .logRequests(true)
-        .logResponses(true)
-        .build();
-
-  }
-
-
-  private static MistralAiChatModel createMistralAiChatModel(String apiKey, LangchainLLMParameters LangchainParams) {
-    return MistralAiChatModel.builder()
-        //.apiKey(configuration.getLlmApiKey())
-        .apiKey(apiKey)
-        .modelName(LangchainParams.getModelName())
-        .maxTokens(LangchainParams.getMaxToken())
-        .temperature(LangchainParams.getTemperature())
-        .timeout(ofSeconds(LangchainParams.getTimeoutInSeconds()))
-        .logRequests(true)
-        .logResponses(true)
-        .build();
-  }
-
-  private static OllamaChatModel createOllamaChatModel(String baseURL, LangchainLLMParameters LangchainParams) {
-    return OllamaChatModel.builder()
-        //.baseUrl(configuration.getLlmApiKey())
-        .baseUrl(baseURL)
-        .modelName(LangchainParams.getModelName())
-        .temperature(LangchainParams.getTemperature())
-        .timeout(ofSeconds(LangchainParams.getTimeoutInSeconds()))
-        .build();
-  }
-
-
-  private static AnthropicChatModel createAnthropicChatModel(String apiKey, LangchainLLMParameters LangchainParams) {
-    return AnthropicChatModel.builder()
-        //.apiKey(configuration.getLlmApiKey())
-        .apiKey(apiKey)
-        .modelName(LangchainParams.getModelName())
-        .maxTokens(LangchainParams.getMaxToken())
-        .temperature(LangchainParams.getTemperature())
-        .timeout(ofSeconds(LangchainParams.getTimeoutInSeconds()))
-        .logRequests(true)
-        .logResponses(true)
-        .build();
-  }
-
-
-  private static AzureOpenAiChatModel createAzureOpenAiChatModel(String apiKey, String llmEndpoint, String deploymentName,
-                                                                 LangchainLLMParameters LangchainParams) {
-    return AzureOpenAiChatModel.builder()
-        .apiKey(apiKey)
-        .endpoint(llmEndpoint)
-        .deploymentName(deploymentName)
-        .maxTokens(LangchainParams.getMaxToken())
-        .temperature(LangchainParams.getTemperature())
-        .timeout(ofSeconds(LangchainParams.getTimeoutInSeconds()))
-        .logRequestsAndResponses(true)
-        .build();
-  }
-
-
-
-  private ChatLanguageModel createModel(LangchainLLMConfiguration configuration, LangchainLLMParameters LangchainParams) {
-    ChatLanguageModel model = null;
-    JSONObject config = readConfigFile(configuration.getFilePath());
-
-    switch (configuration.getLlmType()) {
-      case "OPENAI":
-        if (configuration.getConfigType().equals("Environment Variables")) {
-          model = createOpenAiChatModel(System.getenv("OPENAI_API_KEY").replace("\n", "").replace("\r", ""), LangchainParams);
-        } else {
-          JSONObject llmType = config.getJSONObject("OPENAI");
-          String llmTypeKey = llmType.getString("OPENAI_API_KEY");
-          model = createOpenAiChatModel(llmTypeKey, LangchainParams);
-
-        }
-        break;
-
-      case "GROQAI_OPENAI":
-        if (configuration.getConfigType().equals("Environment Variables")) {
-          model = createGroqOpenAiChatModel(System.getenv("GROQ_API_KEY").replace("\n", "").replace("\r", ""), LangchainParams);
-        } else {
-          JSONObject llmType = config.getJSONObject("GROQAI_OPENAI");
-          String llmTypeKey = llmType.getString("GROQ_API_KEY");
-          model = createGroqOpenAiChatModel(llmTypeKey, LangchainParams);
-
-        }
-        break;
-
-      case "MISTRAL_AI":
-        if (configuration.getConfigType().equals("Environment Variables")) {
-          model =
-              createMistralAiChatModel(System.getenv("MISTRAL_AI_API_KEY").replace("\n", "").replace("\r", ""), LangchainParams);
-        } else {
-          JSONObject llmType = config.getJSONObject("MISTRAL_AI");
-          String llmTypeKey = llmType.getString("MISTRAL_AI_API_KEY");
-          model = createMistralAiChatModel(llmTypeKey, LangchainParams);
-
-        }
-        break;
-      case "OLLAMA":
-        if (configuration.getConfigType().equals("Environment Variables")) {
-          model = createOllamaChatModel(System.getenv("OLLAMA_BASE_URL").replace("\n", "").replace("\r", ""), LangchainParams);
-        } else {
-          JSONObject llmType = config.getJSONObject("OLLAMA");
-          String llmTypeUrl = llmType.getString("OLLAMA_BASE_URL");
-          model = createOllamaChatModel(llmTypeUrl, LangchainParams);
-
-        }
-        break;
-      case "ANTHROPIC":
-        if (configuration.getConfigType().equals("Environment Variables")) {
-          model =
-              createAnthropicChatModel(System.getenv("ANTHROPIC_API_KEY").replace("\n", "").replace("\r", ""), LangchainParams);
-        } else {
-          JSONObject llmType = config.getJSONObject("ANTHROPIC");
-          String llmTypeKey = llmType.getString("ANTHROPIC_API_KEY");
-          model = createAnthropicChatModel(llmTypeKey, LangchainParams);
-        }
-        break;
-      /* 			case "AWS_BEDROCK":
-      				//String[] creds = configuration.getLlmApiKey().split("mulechain"); 
-      				// For authentication, set the following environment variables:
-        		// AWS_ACCESS_KEY_ID, AWS_SECRET_ACCESS_KEY
-       				model = BedrockAnthropicMessageChatModel.builder()
-      						.region(Region.US_EAST_1)
-      						.temperature(0.30f)
-      						.maxTokens(300)
-      						.model(LangchainParams.getModelName())
-      						.maxRetries(1)
-      						.build();
-      				break;
-       */ case "AZURE_OPENAI":
-        if (configuration.getConfigType().equals("Environment Variables")) {
-          model = createAzureOpenAiChatModel(System.getenv("AZURE_OPENAI_KEY").replace("\n", "").replace("\r", ""),
-                                             System.getenv("AZURE_OPENAI_ENDPOINT").replace("\n", "").replace("\r", ""),
-                                             System.getenv("AZURE_OPENAI_DEPLOYMENT_NAME").replace("\n", "").replace("\r", ""),
-                                             LangchainParams);
-        } else {
-          JSONObject llmType = config.getJSONObject("AZURE_OPENAI");
-          String llmTypeKey = llmType.getString("AZURE_OPENAI_KEY");
-          String llmEndpoint = llmType.getString("AZURE_OPENAI_ENDPOINT");
-          String llmDeploymentName = llmType.getString("AZURE_OPENAI_DEPLOYMENT_NAME");
-          model = createAzureOpenAiChatModel(llmTypeKey, llmEndpoint, llmDeploymentName, LangchainParams);
-        }
-        break;
-      default:
-        throw new IllegalArgumentException("Unsupported LLM type: " + configuration.getLlmType());
-    }
-    return model;
-  }
-
-
-
->>>>>>> d40f5559
   @MediaType(value = ANY, strict = false)
   @Alias("RAG-load-document")
   public String loadDocumentFile(String data, String contextPath, @ParameterGroup(name = "Context") FileTypeParameters fileType,
@@ -579,12 +383,7 @@
   @MediaType(value = ANY, strict = false)
   @Alias("EMBEDDING-add-document-to-store")
   public String addFileEmbedding(String storeName, String contextPath,
-<<<<<<< HEAD
-                                 @ParameterGroup(name = "Context") FileTypeParameters fileType,
-                                 @Config LangchainLLMConfiguration configuration) {
-=======
-                                 @ParameterGroup(name = "Context") fileTypeParameters fileType) {
->>>>>>> d40f5559
+                                 @ParameterGroup(name = "Context") FileTypeParameters fileType) {
 
     //EmbeddingModel embeddingModel = new AllMiniLmL6V2EmbeddingModel();
 
@@ -684,13 +483,8 @@
    */
   @MediaType(value = ANY, strict = false)
   @Alias("EMBEDDING-get-info-from-store")
-<<<<<<< HEAD
-  public String promptFromEmbedding(String storeName, String data, @Config LangchainLLMConfiguration configuration) {
-=======
   public String promptFromEmbedding(String storeName, String data, boolean getLatest,
-                                    @Config LangchainLLMConfiguration configuration,
-                                    @ParameterGroup(name = "Additional properties") LangchainLLMParameters LangchainParams) {
->>>>>>> d40f5559
+                                    @Config LangchainLLMConfiguration configuration) {
     //EmbeddingModel embeddingModel = new AllMiniLmL6V2EmbeddingModel();
 
     //InMemoryEmbeddingStore<TextSegment> deserializedStore = InMemoryEmbeddingStore.fromFile(storeName);
@@ -731,14 +525,8 @@
    */
   @MediaType(value = ANY, strict = false)
   @Alias("EMBEDDING-get-info-from-store-legacy")
-<<<<<<< HEAD
-  public String promptFromEmbeddingLegacy(String storeName, String data, @Config LangchainLLMConfiguration configuration) {
-=======
   public String promptFromEmbeddingLegacy(String storeName, String data, boolean getLatest,
-                                          @Config LangchainLLMConfiguration configuration,
-                                          @ParameterGroup(
-                                              name = "Additional properties") LangchainLLMParameters LangchainParams) {
->>>>>>> d40f5559
+                                          @Config LangchainLLMConfiguration configuration) {
     //EmbeddingModel embeddingModel = new AllMiniLmL6V2EmbeddingModel();
 
     //InMemoryEmbeddingStore<TextSegment> deserializedStore = InMemoryEmbeddingStore.fromFile(storeName);
@@ -823,18 +611,7 @@
       // Create an instance of the custom tool with parameters
       GenericRestApiTool restApiTool = new GenericRestApiTool(findURL.get(0), "API Call", "Execute GET or POST Requests");
 
-<<<<<<< HEAD
-      //   ChatLanguageModel agent = OpenAiChatModel.builder()
-      // 	 	  .apiKey(System.getenv("OPENAI_API_KEY").replace("\n", "").replace("\r", ""))
-      // 		  .modelName(LangchainParams.getModelName())
-      //           .temperature(0.1)
-      //           .timeout(ofSeconds(60))
-      //           .logRequests(true)
-      //           .logResponses(true)
-      //           .build();
-=======
-      ChatLanguageModel agent = createModel(configuration, LangchainParams);
->>>>>>> d40f5559
+      ChatLanguageModel agent = configuration.getModel();
       // Build the assistant with the custom tool
       AssistantC assistantC = AiServices.builder(AssistantC.class)
           .chatLanguageModel(model)
@@ -859,12 +636,7 @@
   @MediaType(value = ANY, strict = false)
   @Alias("EMBEDDING-add-folder-to-store")
   public String addFilesFromFolderEmbedding(String storeName, String contextPath,
-<<<<<<< HEAD
-                                            @ParameterGroup(name = "Context") FileTypeParameters fileType,
-                                            @Config LangchainLLMConfiguration configuration) {
-=======
-                                            @ParameterGroup(name = "Context") fileTypeParameters fileType) {
->>>>>>> d40f5559
+                                            @ParameterGroup(name = "Context") FileTypeParameters fileType) {
 
     //EmbeddingModel embeddingModel = new AllMiniLmL6V2EmbeddingModel();
     InMemoryEmbeddingStore<TextSegment> deserializedStore = InMemoryEmbeddingStore.fromFile(storeName);
