--- conflicted
+++ resolved
@@ -5,11 +5,7 @@
 import dev.langchain4j.data.document.Metadata;
 import dev.langchain4j.data.segment.TextSegment;
 import dev.langchain4j.memory.chat.MessageWindowChatMemory;
-<<<<<<< HEAD
-=======
-import dev.langchain4j.model.openai.OpenAiChatModel;
 import dev.langchain4j.rag.content.Content;
->>>>>>> b50a7157
 import dev.langchain4j.rag.content.retriever.ContentRetriever;
 import dev.langchain4j.rag.content.retriever.EmbeddingStoreContentRetriever;
 import dev.langchain4j.service.AiServices;
@@ -24,6 +20,9 @@
 import java.util.concurrent.atomic.AtomicInteger;
 import dev.langchain4j.data.embedding.Embedding;
 import static java.util.stream.Collectors.joining;
+
+import org.json.JSONArray;
+import org.json.JSONObject;
 import org.mapdb.DB;
 import org.mapdb.DBMaker;
 import org.mule.extension.mulechain.internal.helpers.FileTypeParameters;
@@ -32,7 +31,6 @@
 import org.mule.runtime.extension.api.annotation.Alias;
 import org.mule.runtime.extension.api.annotation.param.MediaType;
 import org.mule.runtime.extension.api.annotation.param.ParameterGroup;
-import org.mule.runtime.extension.internal.MuleDsqlParser.bool_return;
 import org.mule.runtime.extension.api.annotation.param.Config;
 import dev.langchain4j.model.chat.ChatLanguageModel;
 import dev.langchain4j.data.message.ChatMessage;
@@ -67,17 +65,8 @@
 import static dev.langchain4j.data.message.ChatMessageSerializer.messagesToJson;
 import java.util.regex.Matcher;
 import java.util.regex.Pattern;
-<<<<<<< HEAD
 import org.slf4j.Logger;
 import org.slf4j.LoggerFactory;
-=======
-
-import org.json.JSONArray;
-import org.json.JSONObject;
-import java.nio.file.Files;
-import java.nio.file.Path;
-import java.nio.file.Paths;
->>>>>>> b50a7157
 
 /**
  * This class is a container for operations, every public method in this class will be taken as an extension operation.
@@ -131,12 +120,26 @@
 
     ContentRetriever contentRetriever = new EmbeddingStoreContentRetriever(embeddingStore, embeddingModel);
 
-    AssistantEmbedding assistant = AiServices.builder(AssistantEmbedding.class)
+    AssistantSources assistant = AiServices.builder(AssistantSources.class)
         .chatLanguageModel(model)
         .contentRetriever(contentRetriever)
         .build();
 
-    return assistant.chat(data);
+    Result<String> answer = assistant.chat(data);
+    //    LOGGER.info("Answer: {}", answer);
+
+    JSONObject jsonObject = new JSONObject();
+    jsonObject.put("response", answer.content());
+    JSONObject tokenUsage = new JSONObject();
+    tokenUsage.put("inputCount", answer.tokenUsage().inputTokenCount());
+    tokenUsage.put("outputCount", answer.tokenUsage().outputTokenCount());
+    tokenUsage.put("totalCount", answer.tokenUsage().totalTokenCount());
+    jsonObject.put("tokenUsage", tokenUsage);
+    jsonObject.put("filePath", contextPath);
+    jsonObject.put("fileType", fileType);
+    jsonObject.put("question", data);
+
+    return jsonObject.toString();
   }
 
   private void ingestDocument(FileTypeParameters fileType, String contextPath, EmbeddingStoreIngestor ingestor) {
@@ -167,50 +170,11 @@
       default:
         throw new IllegalArgumentException("Unsupported File Type: " + fileType.getFileType());
     }
-<<<<<<< HEAD
-  }
-
-
-  interface Assistant {
-=======
-
-
-    ChatLanguageModel model = createModel(configuration, LangchainParams);
-
-
-    // MIGRATE CHAINS TO AI SERVICES: https://docs.langchain4j.dev/tutorials/ai-services/
-    // and Specifically the RAG section: https://docs.langchain4j.dev/tutorials/ai-services#rag
-    //chains are legacy now, please use AI Services: https://docs.langchain4j.dev/tutorials/ai-services > Update to AI Services
-
-    ContentRetriever contentRetriever = new EmbeddingStoreContentRetriever(embeddingStore, embeddingModel);
-
-    AssistantSources assistant = AiServices.builder(AssistantSources.class)
-        .chatLanguageModel(model)
-        .contentRetriever(contentRetriever)
-        .build();
-
-    Result<String> answer = assistant.chat(data);
-    //System.out.println(answer); 
-
-    JSONObject jsonObject = new JSONObject();
-    jsonObject.put("response", answer.content());
-    JSONObject tokenUsage = new JSONObject();
-    tokenUsage.put("inputCount", answer.tokenUsage().inputTokenCount());
-    tokenUsage.put("outputCount", answer.tokenUsage().outputTokenCount());
-    tokenUsage.put("totalCount", answer.tokenUsage().totalTokenCount());
-    jsonObject.put("tokenUsage", tokenUsage);
-    jsonObject.put("filePath", contextPath);
-    jsonObject.put("fileType", fileType);
-    jsonObject.put("question", data);
-
-
-    return jsonObject.toString();
   }
 
 
 
   // interface Assistant {
->>>>>>> b50a7157
 
   //   String chat(@MemoryId int memoryId, @UserMessage String userMessage);
   // }
@@ -355,18 +319,7 @@
       // Create an instance of the custom tool with parameters
       GenericRestApiTool restApiTool = new GenericRestApiTool(findURL.get(0), "API Call", "Execute GET or POST Requests");
 
-<<<<<<< HEAD
-      //   ChatLanguageModel agent = OpenAiChatModel.builder()
-      //   		  .apiKey(System.getenv("OPENAI_API_KEY").replace("\n", "").replace("\r", ""))
-      //           .modelName(LangchainParams.getModelName())
-      //           .temperature(0.1)
-      //           .timeout(ofSeconds(60))
-      //           .logRequests(true)
-      //           .logResponses(true)
-      //           .build();
-=======
-      ChatLanguageModel agent = createModel(configuration, LangchainParams);
->>>>>>> b50a7157
+      ChatLanguageModel agent = configuration.getModel();
       // Build the assistant with the custom tool
       AssistantC assistant = AiServices.builder(AssistantC.class)
           .chatLanguageModel(model)
@@ -547,16 +500,7 @@
   @MediaType(value = ANY, strict = false)
   @Alias("EMBEDDING-get-info-from-store")
   public String promptFromEmbedding(String storeName, String data, boolean getLatest,
-<<<<<<< HEAD
                                     @Config LangchainLLMConfiguration configuration) {
-    //EmbeddingModel embeddingModel = new AllMiniLmL6V2EmbeddingModel();
-
-    //InMemoryEmbeddingStore<TextSegment> deserializedStore = InMemoryEmbeddingStore.fromFile(storeName);
-    //EmbeddingStore<TextSegment> embeddingStore = new InMemoryEmbeddingStore<>();
-=======
-                                    @Config LangchainLLMConfiguration configuration,
-                                    @ParameterGroup(name = "Additional properties") LangchainLLMParameters LangchainParams) {
->>>>>>> b50a7157
 
     InMemoryEmbeddingStore<TextSegment> store = getDeserializedStore(storeName, getLatest);
 
@@ -612,8 +556,6 @@
     tokenUsage.put("totalCount", results.tokenUsage().totalTokenCount());
     jsonObject.put("tokenUsage", tokenUsage);
 
-
-
     return jsonObject.toString();
   }
 
@@ -631,17 +573,7 @@
   @MediaType(value = ANY, strict = false)
   @Alias("EMBEDDING-get-info-from-store-legacy")
   public String promptFromEmbeddingLegacy(String storeName, String data, boolean getLatest,
-<<<<<<< HEAD
                                           @Config LangchainLLMConfiguration configuration) {
-    //EmbeddingModel embeddingModel = new AllMiniLmL6V2EmbeddingModel();
-
-    //InMemoryEmbeddingStore<TextSegment> deserializedStore = InMemoryEmbeddingStore.fromFile(storeName);
-    //EmbeddingStore<TextSegment> embeddingStore = new InMemoryEmbeddingStore<>();
-=======
-                                          @Config LangchainLLMConfiguration configuration,
-                                          @ParameterGroup(
-                                              name = "Additional properties") LangchainLLMParameters LangchainParams) {
->>>>>>> b50a7157
     InMemoryEmbeddingStore<TextSegment> store = getDeserializedStore(storeName, getLatest);
 
     ChatLanguageModel model = configuration.getModel();
